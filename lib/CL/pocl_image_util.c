/* OpenCL runtime library: pocl_image_util image utility functions

   Copyright (c) 2012 Timo Viitanen / Tampere University of Technology
   
   Permission is hereby granted, free of charge, to any person obtaining a copy
   of this software and associated documentation files (the "Software"), to deal
   in the Software without restriction, including without limitation the rights
   to use, copy, modify, merge, publish, distribute, sublicense, and/or sell
   copies of the Software, and to permit persons to whom the Software is
   furnished to do so, subject to the following conditions:
   
   The above copyright notice and this permission notice shall be included in
   all copies or substantial portions of the Software.
   
   THE SOFTWARE IS PROVIDED "AS IS", WITHOUT WARRANTY OF ANY KIND, EXPRESS OR
   IMPLIED, INCLUDING BUT NOT LIMITED TO THE WARRANTIES OF MERCHANTABILITY,
   FITNESS FOR A PARTICULAR PURPOSE AND NONINFRINGEMENT. IN NO EVENT SHALL THE
   AUTHORS OR COPYRIGHT HOLDERS BE LIABLE FOR ANY CLAIM, DAMAGES OR OTHER
   LIABILITY, WHETHER IN AN ACTION OF CONTRACT, TORT OR OTHERWISE, ARISING FROM,
   OUT OF OR IN CONNECTION WITH THE SOFTWARE OR THE USE OR OTHER DEALINGS IN
   THE SOFTWARE.
*/

#include "pocl_cl.h"
#include "pocl_image_util.h"
#include "assert.h"

void
pocl_get_image_information (cl_channel_order ch_order, 
                            cl_channel_type ch_type,
                            int* channels_out,
                            int* elem_size_out)
{
  if (ch_type == CL_SNORM_INT8 || ch_type == CL_UNORM_INT8 ||
      ch_type == CL_SIGNED_INT8 || ch_type == CL_UNSIGNED_INT8)
    {
      *elem_size_out = 1; /* 1 byte */
    }
  else if (ch_type == CL_UNSIGNED_INT32 || ch_type == CL_SIGNED_INT32 ||
           ch_type == CL_FLOAT || ch_type == CL_UNORM_INT_101010)
    {
      *elem_size_out = 4; /* 32bit -> 4 bytes */
    }
  else if (ch_type == CL_SNORM_INT16 || ch_type == CL_UNORM_INT16 ||
           ch_type == CL_SIGNED_INT16 || ch_type == CL_UNSIGNED_INT16 ||
           ch_type == CL_UNORM_SHORT_555 || ch_type == CL_UNORM_SHORT_565 ||
           ch_type == CL_HALF_FLOAT)
    {
      *elem_size_out = 2; /* 16bit -> 2 bytes */
    }
  
  /* channels TODO: verify num of channels*/
  if (ch_order == CL_RGB || ch_order == CL_RGBx || ch_order == CL_R || 
      ch_order == CL_Rx || ch_order == CL_A)
    {
      *channels_out = 1;
    }
  else
    {
      *channels_out = 4;
    }
}

cl_int
pocl_write_image(cl_mem               image,
                 cl_device_id         device_id,
                 const size_t *       origin, /*[3]*/
                 const size_t *       region, /*[3]*/
                 size_t               host_row_pitch,
                 size_t               host_slice_pitch, 
                 const void *         ptr)
{
  
  if (image == NULL)
    return CL_INVALID_MEM_OBJECT;

<<<<<<< HEAD
  if ((ptr == NULL) || (region == NULL) || origin == NULL)
=======
  if ((ptr == NULL) ||
      (region == NULL))
>>>>>>> af65dbf4
    return CL_INVALID_VALUE;
    
  int width = image->image_width;
  int height = image->image_height;
  cl_channel_order order = image->image_channel_order;
  cl_channel_type type = image->image_channel_data_type;
    
  size_t dev_elem_size = sizeof(cl_float);
  int dev_channels = 4;
    
  int host_elem_size;
  int host_channels;
  pocl_get_image_information (image->image_channel_order,
                              image->image_channel_data_type, 
                              &host_channels, &host_elem_size);
    
  size_t tuned_origin[3] = {origin[0]*dev_elem_size*dev_channels, origin[1], 
                            origin[2]};
  size_t tuned_region[3] = {region[0]*dev_elem_size*dev_channels, region[1], 
                            region[2]};
    
  size_t image_row_pitch = width*dev_elem_size*dev_channels;
  size_t image_slice_pitch = 0;
    
  if ((tuned_region[0]*tuned_region[1]*tuned_region[2] > 0) &&
      (tuned_region[0]-1 +
       image_row_pitch * (tuned_region[1]-1) +
       image_slice_pitch * (tuned_region[2]-1) >= image->size))
    return CL_INVALID_VALUE;
  
  /* old implementation  
  cl_float* temp = malloc (width*height*dev_channels*dev_elem_size);
  if (temp == NULL) 
    return CL_OUT_OF_HOST_MEMORY;
  
  
  int x, y, k;
    
  for (y=0; y<height; y++)
    for (x=0; x<width*dev_channels; x++)
      temp[x+y*width*dev_channels] = 0.f;
    
  for (y=0; y<height; y++)
    {
      for (x=0; x<width; x++)
        {
          cl_float elem[4]; //TODO 0,0,0,0 for some modes?
          
          for (k=0; k<host_channels; k++) 
            {
              if (type == CL_FLOAT)
                elem[k] = ((float*)ptr)[k+(x+y*width)*host_channels];
              else if (type==CL_UNORM_INT8) 
                {
                  cl_uchar foo = ((cl_uchar*)ptr)[k+(x+y*width)*host_channels];
                  elem[k] = (float)(foo) * (1.f/255.f);
                }
              else
                POCL_ABORT_UNIMPLEMENTED();
            }
          
          if (order == CL_RGBA) 
            for (k=0; k<4; k++)
              temp[(x+y*width)*dev_channels+k] = elem[k];
          else if (order == CL_R) 
            {
              temp[(x+y*width)*dev_channels+0] = elem[0];
              temp[(x+y*width)*dev_channels+1] = 0.f;
              temp[(x+y*width)*dev_channels+2] = 0.f;
              temp[(x+y*width)*dev_channels+3] = 1.f;
            }
        }
    }
  */
  device_id->write_rect(device_id->data, ptr, 
                        image->device_ptrs[device_id->dev_id],
                        tuned_origin, tuned_origin, tuned_region,
                        image_row_pitch, image_slice_pitch,
                        image_row_pitch, image_slice_pitch);
  
  /*free (temp);*/
  return CL_SUCCESS;
}
           
extern cl_int         
pocl_read_image(cl_mem               image,
                cl_device_id         device_id,
                const size_t *       origin, /*[3]*/
                const size_t *       region, /*[3]*/
                size_t               host_row_pitch,
                size_t               host_slice_pitch, 
                void *               ptr) 
{
    
  if (image == NULL)
    return CL_INVALID_MEM_OBJECT;

  if ((ptr == NULL) || (region == NULL) || origin == NULL)
    return CL_INVALID_VALUE;
    
  int width = image->image_width;
  int height = image->image_height;

  int host_channels, host_elem_size;
      
  pocl_get_image_information(image->image_channel_order,
                             image->image_channel_data_type,
                             &host_channels, &host_elem_size);

  /* dev imagetype = host imagetype, in current implementation */
  int dev_elem_size = host_elem_size;
  int dev_channels = host_channels;

  size_t tuned_origin[3] = {origin[0]*dev_elem_size*dev_channels, origin[1], 
                            origin[2]};
  size_t tuned_region[3] = {region[0]*dev_elem_size*dev_channels, region[1], 
                            region[2]};
  
  size_t image_row_pitch = width*dev_elem_size*dev_channels; 
  size_t image_slice_pitch = height*image_row_pitch;
    
  if ((tuned_origin[0] + tuned_region[0] > image_row_pitch) || 
      (tuned_origin[1] + tuned_region[1] > height))
     return CL_INVALID_VALUE;
  
  if ((image->type == CL_MEM_OBJECT_IMAGE3D && 
       (tuned_origin[2] + tuned_region[2] > image->image_depth)))
    return CL_INVALID_VALUE;
  
  if (image->type != CL_MEM_OBJECT_IMAGE3D && region[2] != 1)
    return CL_INVALID_VALUE;
  
  int i, j, k;
  
  cl_channel_order order = image->image_channel_order;
  cl_channel_type type = image->image_channel_data_type;
    
  device_id->read_rect(device_id->data, ptr, 
                       image->device_ptrs[device_id->dev_id],
                       tuned_origin, tuned_origin, tuned_region,
                       image_row_pitch, image_slice_pitch,
                       image_row_pitch, image_slice_pitch);
  
  return CL_SUCCESS;
}
  <|MERGE_RESOLUTION|>--- conflicted
+++ resolved
@@ -74,12 +74,8 @@
   if (image == NULL)
     return CL_INVALID_MEM_OBJECT;
 
-<<<<<<< HEAD
+
   if ((ptr == NULL) || (region == NULL) || origin == NULL)
-=======
-  if ((ptr == NULL) ||
-      (region == NULL))
->>>>>>> af65dbf4
     return CL_INVALID_VALUE;
     
   int width = image->image_width;
