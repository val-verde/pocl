--- conflicted
+++ resolved
@@ -35,11 +35,9 @@
                                     cl_uint *            num_image_formats) 
 CL_API_SUFFIX__VERSION_1_0
 {
-
-<<<<<<< HEAD
   int i, j, k;
   cl_device_id device_id;
-  cl_image_format **dev_image_formats = 0;
+  const cl_image_format **dev_image_formats = 0;
   int *dev_num_image_formats = 0;
   int errcode = 0;
   
@@ -50,7 +48,7 @@
   
   if (context == NULL && context->num_devices == 0)
     return CL_INVALID_CONTEXT;
-    
+  
   if (num_entries == 0 && image_formats != NULL)
     return CL_INVALID_VALUE;
   
@@ -59,104 +57,28 @@
   
   if (dev_image_formats == NULL || dev_num_image_formats == NULL)
     return CL_OUT_OF_HOST_MEMORY;
-=======
-    int i, j, k;
-    cl_device_id device_id;
-    const cl_image_format **dev_image_formats = 0;
-    int *dev_num_image_formats = 0;
-    int errcode = 0;
-    
-    cl_image_format reff;
-    cl_image_format toReff;
-    int reff_found;
-    int formatCount = 0;
-    
-    if (context == NULL && context->num_devices == 0)
-      return CL_INVALID_CONTEXT;
-    
-    if (num_entries == 0 && image_formats != NULL)
-      return CL_INVALID_VALUE;
-    
-    dev_image_formats = calloc (context->num_devices, sizeof(cl_image_format*));
-    dev_num_image_formats = calloc (context->num_devices, sizeof(int));
-    
-    if (dev_image_formats == NULL || dev_num_image_formats == NULL)
-      return CL_OUT_OF_HOST_MEMORY;
-
-    /* get supported image formats from devices */
-    for (i = 0; i < context->num_devices; ++i)
-      {    
-        device_id = context->devices[i];
-        errcode = device_id->get_supported_image_formats 
-          (flags, dev_image_formats+i, dev_num_image_formats + i);
-        
-        if (errcode != CL_SUCCESS)
-          goto CLEAN_MEM_AND_RETURN;
-
-        if (dev_num_image_formats[i] == 0) {
-          /* this device supports no image formats. since we have to
-           * present the intersection of all supported image formats
-           * (see below), inform that we support none, and return early */
-          if (num_image_formats != NULL)
-          {
-            *num_image_formats = 0;
-          }
-          goto CLEAN_MEM_AND_RETURN;
-        }
-      }
-
-    
-    /* intersect of supported image formats. TODO: should be union but 
-       implementation does not support contexts where format is not supported 
-       by every device in context */ 
-    
-    /* compare device[0] formats to all other devices */
-    for (i = 0; i < dev_num_image_formats[0]; i++)
-      {
-        reff_found = 1; /* init */
-        reff = dev_image_formats[0][i];
-        
-        /* devices[1..*] */
-        for (j = 1; j < context->num_devices && reff_found; j++)
-          {
-            reff_found = 0;
-            /* sup. devices[j] image formats [0..*]   */
-            if (pocl_find_img_format (&reff, dev_image_formats[j], 
-                                      dev_num_image_formats[j]))
-              {
-                reff_found = 1;
-                continue;
-              }
-            break;
-          }
-        
-        if (reff_found)
-          { 
-            /* if we get here reff is part of intersect */ 
-            
-            /* if second call */
-            if (image_formats != NULL && formatCount <= num_entries)
-              image_formats[formatCount] = reff;
-            
-            ++formatCount;
-          }   
-      }
->>>>>>> af65dbf4
-
+  
   /* get supported image formats from devices */
   for (i = 0; i < context->num_devices; ++i)
     {    
       device_id = context->devices[i];
       errcode = device_id->get_supported_image_formats 
-        (flags, &(dev_image_formats[i]), &dev_num_image_formats[i]);
+        (flags, dev_image_formats+i, dev_num_image_formats + i);
       
       if (errcode != CL_SUCCESS)
         goto CLEAN_MEM_AND_RETURN;
       
-      if (&dev_num_image_formats[i] == NULL)
+      if (dev_num_image_formats[i] == 0) {
+        /* this device supports no image formats. since we have to
+         * present the intersection of all supported image formats
+         * (see below), inform that we support none, and return early */
+        if (num_image_formats != NULL)
+          {
+            *num_image_formats = 0;
+          }
         goto CLEAN_MEM_AND_RETURN;
       }
-  
+    }
   
   /* intersect of supported image formats. TODO: should be union but 
      implementation does not support contexts where format is not supported 
@@ -203,7 +125,6 @@
   free (dev_num_image_formats);
   free (dev_image_formats);
   return errcode;
-  
 } 
 POsym(clGetSupportedImageFormats)
 
