--- conflicted
+++ resolved
@@ -337,13 +337,9 @@
      owns the returned string. */
   char* (*init_build) (void *data);
 
-<<<<<<< HEAD
+  void (*init_target_machine) (void *data, void *target_machine);
+
   char* (*build_hash) (cl_device_id device);
-=======
-  void (*init_target_machine) (void *data, void *target_machine);
-
-  void (*build_hash) (void *data, SHA1_CTX *build_hash);
->>>>>>> f2afebc1
 
     /* return supported image formats */
   cl_int (*get_supported_image_formats) (cl_mem_flags flags,
