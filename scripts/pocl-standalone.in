--- conflicted
+++ resolved
@@ -28,7 +28,7 @@
 do
     case "$o" in
 	h)   header="${OPTARG}";;
-	t)   kernel_lib_dir="${OPTARG}/";;
+	t)   kernel_lib_dir="/${OPTARG}";;
 	o)   output_file="${OPTARG}";;
 	[?]) echo >&2 "Usage: $0 -o <output_file> <input_file>" && exit 1;;
     esac
@@ -75,15 +75,9 @@
 
 if [ -f @abs_top_builddir@/lib/kernel/${kernel_lib_dir}libkernel.a ]
 then
-<<<<<<< HEAD
-    @LLVM_LD@ -b ${linked_bc} ${kernel_bc} -L@abs_top_builddir@/lib/kernel/${kernel_lib_dir} -lkernel
+    @LLVM_LD@ -b ${linked_bc} ${kernel_bc} -L@abs_top_builddir@/lib/kernel${kernel_lib_dir} -lkernel
 else
     @LLVM_LD@ -b ${linked_bc} ${kernel_bc} -L@pkglibdir@${kernel_lib_dir} -lkernel
-=======
-    @LLVM_LD@ -b ${linked_bc} ${kernel_bc} -L@abs_top_builddir@/lib/kernel/x86 -lkernel
-else
-    @LLVM_LD@ -b ${linked_bc} ${kernel_bc} -L@pkglibdir@/x86 -lkernel
->>>>>>> d3a66b4f
 fi
 rm a.out
 
